#
# Licensed to the Apache Software Foundation (ASF) under one
# or more contributor license agreements.  See the NOTICE file
# distributed with this work for additional information
# regarding copyright ownership.  The ASF licenses this file
# to you under the Apache License, Version 2.0 (the
# "License"); you may not use this file except in compliance
# with the License.  You may obtain a copy of the License at
#
#   http://www.apache.org/licenses/LICENSE-2.0
#
# Unless required by applicable law or agreed to in writing,
# software distributed under the License is distributed on an
# "AS IS" BASIS, WITHOUT WARRANTIES OR CONDITIONS OF ANY
# KIND, either express or implied.  See the License for the
# specific language governing permissions and limitations
# under the License.
#

name: Tests
on: [pull_request]
jobs:
  acctest:
    name: Run acceptance tests
    runs-on: ubuntu-latest
    steps:
      - name: Checkout Code
        uses: actions/checkout@v3

      - name: Setup Go
        uses: actions/setup-go@v3
        with:
          go-version: 1.18
        id: go

      - name: Setup Terraform
        uses: hashicorp/setup-terraform@v2
        with:
          terraform_version: 1.2.7
          terraform_wrapper: false

      - name: Run pulsar standalone in Docker
        run: make run-pulsar-in-docker

      - name: Build the terraform-provider-pulsar
        run: |
          make build
          mkdir -p $HOME/.terraform.d/plugins/linux_amd64
          sudo mv terraform-provider-pulsar $HOME/.terraform.d/plugins/linux_amd64/
          echo "The terraform-provider-pulsar location:" `readlink -f $HOME/.terraform.d/plugins/linux_amd64/`

      - name: Run Acceptance Tests for the Provider on Standalone Instance
        run: |
          docker ps
          make testacc

      - name: Setup tmate session
<<<<<<< HEAD
          if: ${{ failure() }}
          uses: mxschmitt/action-tmate@v3
=======
        if: ${{ failure() }}
        uses: mxschmitt/action-tmate@v3
>>>>>>> f6115598
<|MERGE_RESOLUTION|>--- conflicted
+++ resolved
@@ -55,10 +55,5 @@
           make testacc
 
       - name: Setup tmate session
-<<<<<<< HEAD
-          if: ${{ failure() }}
-          uses: mxschmitt/action-tmate@v3
-=======
         if: ${{ failure() }}
-        uses: mxschmitt/action-tmate@v3
->>>>>>> f6115598
+        uses: mxschmitt/action-tmate@v3